# Changelog
All notable changes to this project will be documented in this file.

The format is based on [Keep a Changelog](https://keepachangelog.com/en/1.0.0/),
and this project adheres to [Semantic Versioning](https://semver.org/spec/v2.0.0.html).

<<<<<<< HEAD
## [Unreleased]
=======
## [2.6.1] - 2022-02-24
### Fixed
 - Display of password validation errors
### Added
 - Configurable metatags
 - Hook in login template for consent banner
 - Documentation for configuring email behind reverse proxy
>>>>>>> 22c5940a

## [2.6.0] - 2022-02-03
### Fixed
- Cron job for docker-compose MySQL setup works now.
- Turkle logging sent to console in docker images.
### Added
- Adds a favicon.
### Changed
- Switching to Debian based images for Docker due to RedHat dropping CentOS.

## [2.5.0] - 2021-10-05
### Added
- Add "Activity Calendar Heatmap" visualization to Batch Stats and
  Project Stats admin views and User Stats view.  Visualization shows
  how many Task Assignments were completed for each day of the past
  year.
- Add "Active Projects" admin view that uses the "Activity Calendar
  Heatmap" visualization to show activity on all projects active
  in last N days.
- Add "Active Users" admin view that lists all users active in last
  N days.
### Changed
- Users with Staff privileges can now access User Stats view for
  any User.  The User table on the User Admin changelist page now
  includes a link to the Stats page for each User.

## [2.4.1] - 2021-04-29
### Fixed
- Project Statistics page now includes data about all Batches for
  the Project, not just Batches with at least one completed Task
  Assignment

## [2.4.0] - 2021-04-20
### Added
- Added allotted_assignment_time field to Projects that is used as
  the default allotted_assignment_time for new Batches created
  for the Project
- Added statistics about not-yet-completed Task Assignments to
  Project Stats page.
- Banner for the preview page added to warn users that any work
  won't be saved.
- Batch Statistics page now includes table of Unsubmitted Assignments
- Tables on Batch Stats and Project Stats pages are now sortable
  by clicking on column headings
- Turkle now creates a "Turkle User Admin" Group that has:
  - Add/Change/View (but not Delete) permissions for Users
  - Add/Change/View (but not Delete) permissions for Groups
  - View permissions for Batches
  - View permissions for Projects

### Changed
- Deprecate support for (EOL) Python 3.5, add support for
  Python 3.9.
- On the Add/Change Batch and Add/Change Project forms, changes made
  to Group and User permissions while editing the form are now saved
  even if the "Restrict access" checkbox is unchecked (hiding the
  form widgets for selecting Groups and Users) when the form is
  submitted
- On the Add/Change User admin forms, the ability to assign superuser
  status or grant model-level permission privileges to Users is now
  restricted to superusers
- On the Change User admin form, the "Last login" and "Date joined"
  fields are now read-only
- Permission to work on a Batch can now be restricted to specific Users.
  Previously, Batch access could only be restricted at the Group level,
  which in practice lead to the creation of many single-User Groups.
- Reorganized Add/Change Project forms to more clearly identify which
  Project-level settings are only used as defaults for new Batches.
  Reorganized Add/Change Batch forms to match field order on Add/Change
  Project forms.
- Updated to use Django 2 style URLs.

### Fixed
- Fixed a race condition in task assignment.
- Task Assignments from inactive Batches and/or Projects are no
  longer included in the list of "Abandoned Tasks" shown to
  Users on the Turkle index page.
- Users can no longer accept Task Assignments for inactive
  Projects.

## [2.3.0] - 2021-02-15
### Added
- Added `Batch.completed` flag. Batch Admin page now supports
  filtering by completion status.
- Added additional configuration options for the Docker images.
- Batch activation and deactivation of user accounts added.
- Turkle version displayed in new admin footer.
- Added additional filters and display columns for Batch admin.

### Fixed
- Task assignment expiration date only set now upon creation.
- Fixed display of expiration time left to include days remaining.

## [2.2.0] - 2020-09-08
### Added
- Admin page with Project-level Statistics.  Page shows tasks
  completed during time intervals.  Page also links to Batch-level
  Statistics pages for each Batch associated with the Project.
- Batch Admin page displays green checkmark icon for completed batches
- Bulk Batch activation/deactivation admin UI actions
- Bulk Project activation/deactivation admin UI actions
- Support for turkle_site/local_settings.py
- Help page for workers
- Batches on Batch Admin page can now be filtered by Active flag,
  Batch Name, Batch Creator, and Project Name
- Projects on Project Admin page can now be filtered by Active flag,
  Project Creator, Project Name

### Changed
- Access controls are now Batch-level instead of Project-level
- CSV field size limit now computed with Windows-compatible metric
- Index page performance improvements.
- Updated Django from 1.11 to 2.2

### Fixed
- On Task Assignment page, JavaScript countdown timer now handles
  timezones correctly.

### Removed
- No longer using django-dbbackup

## [2.1.0] - 2019-06-05
### Added
- Admin UI page with Batch-level Statistics
- Worker specific statistics page
- Bootstrap 4 support for the glyphicons from Bootstrap 3
- New results CSV column `Turkle.username`
- Toggle for unix line endings for batch results
- Added a check for input fields in templates (MTurk compatibility)
- Added template size limit (MTurk compatibility)
- Pass variables to task iframe (MTurk compatibility)
- Logging of user actions
- Versioning to code
- Admin About page that displays version #
- Release process instructions to README

### Changed
- Improved documentation
- Improved performance of index page
- Fixed several UI issues
- Fixed limit on csv field size
- Login page less fugly
- Docker compose setup now supports unicode characters in templates

### Removed
- Python 2.7 no longer supported
- Unused static resources like concrete.js and older bootstrap

## [2.0.1] - 2019-01-28
### Added
- CHANGELOG.md
- Support for running Dockerized Turkle with a URL prefix

### Changed
- In Task Assignment view, browser focus now starts in iframe
- In Task Assignment view, iframe height now dynamically resizes
  to fill entire screen instead of being fixed to 500px.  Resizing
  implemented using jQuery library
  [iframe-resizer](https://github.com/davidjbradshaw/iframe-resizer)
- `expire_abandoned_assignments` view moved into Turkle admin controller

## [2.0.0] - 2018-12-21
### Added
- Authentication support for multiple users using the
  `django.contrib.auth` framework
- Admin UI for creating and modifying Projects and Batches
- Support for multiple assignments per task (i.e. redundant
  annotations)
- Support for database backups using
  [django-dbbackup](https://django-dbbackup.readthedocs.io/en/stable/)

### Changed
- Almost every line of code. "Turkle 1.0" was a solid foundation, but
  the code base underwent extensive refactoring
- All Model names
- All routes
- Almost all View names
- Appearance of the UI
- Directory structure

### Removed
- `RANDOM_NEXT_HIT_ON_SUBMIT` setting no longer supported<|MERGE_RESOLUTION|>--- conflicted
+++ resolved
@@ -4,9 +4,12 @@
 The format is based on [Keep a Changelog](https://keepachangelog.com/en/1.0.0/),
 and this project adheres to [Semantic Versioning](https://semver.org/spec/v2.0.0.html).
 
-<<<<<<< HEAD
 ## [Unreleased]
-=======
+### Changed
+ - Upgrade to Django 3.1
+ - Upgrade dependencies
+ - Made Turkle an installable package
+
 ## [2.6.1] - 2022-02-24
 ### Fixed
  - Display of password validation errors
@@ -14,7 +17,6 @@
  - Configurable metatags
  - Hook in login template for consent banner
  - Documentation for configuring email behind reverse proxy
->>>>>>> 22c5940a
 
 ## [2.6.0] - 2022-02-03
 ### Fixed
