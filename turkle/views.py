<<<<<<< HEAD
from io import StringIO
=======
from functools import wraps
from io import BytesIO
>>>>>>> c8838f3c
import urllib

from django.contrib import messages
from django.contrib.admin.views.decorators import staff_member_required
from django.core.exceptions import ObjectDoesNotExist
from django.db import transaction
from django.db.utils import OperationalError
from django.http import HttpResponse, JsonResponse
from django.shortcuts import redirect, render
from django.urls import reverse
from django.utils.datastructures import MultiValueDictKeyError
from django.utils.dateparse import parse_date

from turkle.models import Task, TaskAssignment, Batch, Project


def handle_db_lock(func):
    """Decorator that catches database lock errors from sqlite"""
    @wraps(func)
    def wrapper(request, *args, **kwargs):
        try:
            return func(request, *args, **kwargs)
        except OperationalError as ex:
            # sqlite3 cannot handle concurrent transactions.
            # This should be very rare with just a few users.
            # If it happens often, switch to mysql or postgres.
            if str(ex) == 'database is locked':
                messages.error(request, u'The database is busy. Please try again.')
                return redirect(index)
            raise ex
    return wrapper


@handle_db_lock
def accept_task(request, batch_id, task_id):
    """
    Security behavior:
    - If the user does not have permission to access the Batch+Task, they
      are redirected to the index page with an error message.
    """
    try:
        batch = Batch.objects.get(id=batch_id)
    except ObjectDoesNotExist:
        messages.error(request, u'Cannot find Task Batch with ID {}'.format(batch_id))
        return redirect(index)
    try:
        task = Task.objects.get(id=task_id)
    except ObjectDoesNotExist:
        messages.error(request, u'Cannot find Task with ID {}'.format(task_id))
        return redirect(index)

    try:
        with transaction.atomic():
            # Lock access to the specified Task
            Task.objects.filter(id=task_id).select_for_update()

            # Will throw ObjectDoesNotExist exception if Task no longer available
            batch.available_tasks_for(request.user).get(id=task_id)

            ha = TaskAssignment()
            if request.user.is_authenticated:
                ha.assigned_to = request.user
            else:
                ha.assigned_to = None
            ha.task = task
            ha.save()
    except ObjectDoesNotExist:
        messages.error(request, u'The Task with ID {} is no longer available'.format(task_id))
        return redirect(index)

    return redirect(task_assignment, task.id, ha.id)


@handle_db_lock
def accept_next_task(request, batch_id):
    """
    Security behavior:
    - If the user does not have permission to access the Batch+Task, they
      are redirected to the index page with an error message.
    """
    try:
        with transaction.atomic():
            batch = Batch.objects.get(id=batch_id)

            # Lock access to all Tasks available to current user in the batch
            batch.available_task_ids_for(request.user).select_for_update()

            task_id = _skip_aware_next_available_task_id(request, batch)

            if task_id:
                ha = TaskAssignment()
                if request.user.is_authenticated:
                    ha.assigned_to = request.user
                else:
                    ha.assigned_to = None
                ha.task_id = task_id
                ha.save()
    except ObjectDoesNotExist:
        messages.error(request, u'Cannot find Task Batch with ID {}'.format(batch_id))
        return redirect(index)

    if task_id:
        return redirect(task_assignment, task_id, ha.id)
    else:
        messages.error(request, u'No more Tasks available from Batch {}'.format(batch_id))
        return redirect(index)


@staff_member_required
def download_batch_csv(request, batch_id):
    """
    Security behavior:
    - Access to this page is limited to requesters.  Any requester can
      download any CSV file.
    """
    batch = Batch.objects.get(id=batch_id)
    csv_output = StringIO()
    if request.session.get('csv_unix_line_endings', False):
        batch.to_csv(csv_output, lineterminator='\n')
    else:
        batch.to_csv(csv_output)
    csv_string = csv_output.getvalue()
    response = HttpResponse(csv_string, content_type='text/csv')
    response['Content-Disposition'] = 'attachment; filename="{}"'.format(
        batch.csv_results_filename())
    return response


def task_assignment(request, task_id, task_assignment_id):
    """
    Security behavior:
    - If the user does not have permission to access the Task Assignment, they
      are redirected to the index page with an error message.
    """
    try:
        task = Task.objects.get(id=task_id)
    except ObjectDoesNotExist:
        messages.error(request, 'Cannot find Task with ID {}'.format(task_id))
        return redirect(index)
    try:
        task_assignment = TaskAssignment.objects.get(id=task_assignment_id)
    except ObjectDoesNotExist:
        messages.error(request,
                       'Cannot find Task Assignment with ID {}'.format(task_assignment_id))
        return redirect(index)

    if request.user.is_authenticated:
        if request.user != task_assignment.assigned_to:
            messages.error(
                request,
                'You do not have permission to work on the Task Assignment with ID {}'.
                format(task_assignment.id))
            return redirect(index)
    else:
        if task_assignment.assigned_to is not None:
            messages.error(
                request,
                'You do not have permission to work on the Task Assignment with ID {}'.
                format(task_assignment.id))
            return redirect(index)

    auto_accept_status = request.session.get('auto_accept_status', False)

    if request.method == 'GET':
        http_get_params = "?assignmentId={}&hitId={}&workerId={}&urlSubmitTo={}".format(
            task_assignment.id,
            task.id,
            request.user.id,
            urllib.parse.quote(
                reverse('task_assignment', kwargs={
                    'task_id': task.id, 'task_assignment_id': task_assignment.id}),
                safe=''))
        return render(
            request,
            'task_assignment.html',
            {
                'auto_accept_status': auto_accept_status,
                'http_get_params': http_get_params,
                'task': task,
                'task_assignment': task_assignment,
            },
        )
    else:
        task_assignment.answers = dict(request.POST.items())
        task_assignment.completed = True
        task_assignment.save()

        if request.session.get('auto_accept_status'):
            return redirect(accept_next_task, task.batch.id)
        else:
            return redirect(index)


def task_assignment_iframe(request, task_id, task_assignment_id):
    """
    Security behavior:
    - If the user does not have permission to access the Task Assignment, they
      are redirected to the index page with an error messge.
    """
    try:
        task = Task.objects.get(id=task_id)
    except ObjectDoesNotExist:
        messages.error(request, 'Cannot find Task with ID {}'.format(task_id))
        return redirect(index)
    try:
        task_assignment = TaskAssignment.objects.get(id=task_assignment_id)
    except ObjectDoesNotExist:
        messages.error(request,
                       'Cannot find Task Assignment with ID {}'.format(task_assignment_id))
        return redirect(index)

    if request.user.is_authenticated:
        if request.user != task_assignment.assigned_to:
            messages.error(
                request,
                'You do not have permission to work on the Task Assignment with ID {}'.
                format(task_assignment.id))
            return redirect(index)

    return render(
        request,
        'task_assignment_iframe.html',
        {
            'task': task,
            'task_assignment': task_assignment,
        },
    )


def index(request):
    """
    Security behavior:
    - Anyone can access the page, but the page only shows the user
      information they have access to.
    """
    abandoned_assignments = []
    if request.user.is_authenticated:
        for ha in TaskAssignment.objects.filter(assigned_to=request.user).filter(completed=False):
            abandoned_assignments.append({
                'task': ha.task,
                'task_assignment_id': ha.id
            })

    # Create a row for each Batch that has Tasks available for the current user
    batch_rows = []
    for project in Project.all_available_for(request.user):
        for batch in project.batches_available_for(request.user):
            total_tasks_available = batch.total_available_tasks_for(request.user)
            if total_tasks_available > 0:
                batch_rows.append({
                    'project_name': project.name,
                    'batch_name': batch.name,
                    'batch_published': batch.created_at,
                    'assignments_available': total_tasks_available,
                    'preview_next_task_url': reverse('preview_next_task',
                                                     kwargs={'batch_id': batch.id}),
                    'accept_next_task_url': reverse('accept_next_task',
                                                    kwargs={'batch_id': batch.id})
                })
    return render(request, 'index.html', {
        'abandoned_assignments': abandoned_assignments,
        'batch_rows': batch_rows
    })


def preview(request, task_id):
    """
    Security behavior:
    - If the user does not have permission to access the Task, they
      are redirected to the index page with an error message.
    """
    try:
        task = Task.objects.get(id=task_id)
    except ObjectDoesNotExist:
        messages.error(request, 'Cannot find Task with ID {}'.format(task_id))
        return redirect(index)

    if not task.batch.project.available_for(request.user):
        messages.error(request, 'You do not have permission to view this Task')
        return redirect(index)

    http_get_params = "?assignmentId=ASSIGNMENT_ID_NOT_AVAILABLE&hitId={}".format(
        task.id)
    return render(request, 'preview.html', {
        'http_get_params': http_get_params,
        'task': task
    })


def preview_iframe(request, task_id):
    """
    Security behavior:
    - If the user does not have permission to access the Task, they
      are redirected to the index page with an error message.
    """
    try:
        task = Task.objects.get(id=task_id)
    except ObjectDoesNotExist:
        messages.error(request, 'Cannot find Task with ID {}'.format(task_id))
        return redirect(index)

    if not task.batch.project.available_for(request.user):
        messages.error(request, 'You do not have permission to view this Task')
        return redirect(index)

    return render(request, 'preview_iframe.html', {'task': task})


def preview_next_task(request, batch_id):
    """
    Security behavior:
    - If the user does not have permission to access the Batch, they
      are redirected to the index page with an error message.
    """
    try:
        batch = Batch.objects.get(id=batch_id)
    except ObjectDoesNotExist:
        messages.error(request, 'Cannot find Task Batch with ID {}'.format(batch_id))
        return redirect(index)

    task_id = _skip_aware_next_available_task_id(request, batch)

    if task_id:
        return redirect(preview, task_id)
    else:
        messages.error(request,
                       'No more Tasks are available for Batch "{}"'.format(batch.name))
        return redirect(index)


def return_task_assignment(request, task_id, task_assignment_id):
    """
    Security behavior:
    - If the user does not have permission to return the Assignment, they
      are redirected to the index page with an error message.
    """
    redirect_due_to_error = _delete_task_assignment(request, task_id, task_assignment_id)
    if redirect_due_to_error:
        return redirect_due_to_error
    return redirect(index)


def skip_and_accept_next_task(request, batch_id, task_id, task_assignment_id):
    """
    Security behavior:
    - If the user does not have permission to return the Assignment, they
      are redirected to the index page with an error message.
    """
    redirect_due_to_error = _delete_task_assignment(request, task_id, task_assignment_id)
    if redirect_due_to_error:
        return redirect_due_to_error

    _add_task_id_to_skip_session(request.session, batch_id, task_id)
    return redirect(accept_next_task, batch_id)


def skip_task(request, batch_id, task_id):
    """
    Security behavior:
    - This view updates a session variable that controls the order
      that Tasks are presented to a user.  Users cannot modify other
      users session variables.
    """
    _add_task_id_to_skip_session(request.session, batch_id, task_id)
    return redirect(preview_next_task, batch_id)


def stats(request):
    def format_seconds(s):
        """Converts seconds to string"""
        return '%dh %dm' % (s//3600, (s//60) % 60)

    if not request.user.is_authenticated:
        messages.error(
            request,
            u'You must be logged in to view the user statistics page')
        return redirect(index)

    try:
        start_date = parse_date(request.GET['start_date'])
    except MultiValueDictKeyError:
        start_date = None
    try:
        end_date = parse_date(request.GET['end_date'])
    except MultiValueDictKeyError:
        end_date = None

    tas = TaskAssignment.objects.filter(completed=True).filter(assigned_to=request.user)
    if start_date:
        tas = tas.filter(updated_at__gte=start_date)
    if end_date:
        tas = tas.filter(updated_at__lte=end_date)

    projects = Project.objects.filter(batch__task__taskassignment__assigned_to=request.user).\
        distinct()
    batches = Batch.objects.filter(task__taskassignment__assigned_to=request.user).distinct()

    elapsed_seconds_overall = 0
    project_stats = []
    for project in projects:
        project_batches = [b for b in batches if b.project_id == project.id]

        batch_stats = []
        elapsed_seconds_project = 0
        total_completed_project = 0
        for batch in project_batches:
            batch_tas = tas.filter(task__batch=batch)
            total_completed_batch = batch_tas.count()
            total_completed_project += total_completed_batch
            elapsed_seconds_batch = sum([ta.work_time_in_seconds() for ta in batch_tas])
            elapsed_seconds_project += elapsed_seconds_batch
            elapsed_seconds_overall += elapsed_seconds_batch
            if total_completed_batch > 0:
                batch_stats.append({
                    'batch_name': batch.name,
                    'elapsed_time_batch': format_seconds(elapsed_seconds_batch),
                    'total_completed_batch': total_completed_batch,
                })
        if total_completed_project > 0:
            project_stats.append({
                'project_name': project.name,
                'batch_stats': batch_stats,
                'elapsed_time_project': format_seconds(elapsed_seconds_project),
                'total_completed_project': total_completed_project,
            })

    if start_date:
        start_date = start_date.strftime('%Y-%m-%d')
    if end_date:
        end_date = end_date.strftime('%Y-%m-%d')

    return render(
        request,
        'stats.html',
        {
            'project_stats': project_stats,
            'end_date': end_date,
            'start_date': start_date,
            'total_completed': tas.count(),
            'total_elapsed_time': format_seconds(elapsed_seconds_overall),
        }
    )


def update_auto_accept(request):
    """
    Security behavior:
    - This view updates a session variable that controls whether or
      not Task Assignments are auto-accepted.  Users cannot modify other
      users session variables.
    """
    accept_status = (request.POST['auto_accept'] == 'true')
    request.session['auto_accept_status'] = accept_status
    return JsonResponse({})


def _add_task_id_to_skip_session(session, batch_id, task_id):
    """Add Task ID to session variable tracking Tasks the user has skipped
    """
    # The Django session store converts dictionary keys from ints to strings
    batch_id = str(batch_id)
    task_id = str(task_id)

    if 'skipped_tasks_in_batch' not in session:
        session['skipped_tasks_in_batch'] = {}
    if batch_id not in session['skipped_tasks_in_batch']:
        session['skipped_tasks_in_batch'][batch_id] = []
        session.modified = True
    if task_id not in session['skipped_tasks_in_batch'][batch_id]:
        session['skipped_tasks_in_batch'][batch_id].append(task_id)
        session.modified = True


@handle_db_lock
def _delete_task_assignment(request, task_id, task_assignment_id):
    """Delete a TaskAssignment, if possible

    Returns:
        - None if the TaskAssignment can be deleted, *OR*
        - An HTTPResponse object created by redirect() if there was an error

    Usage:
        redirect_due_to_error = _delete_task_assignment(request, task_id, task_assignment_id)
        if redirect_due_to_error:
            return redirect_due_to_error
    """
    try:
        task = Task.objects.get(id=task_id)
    except ObjectDoesNotExist:
        messages.error(request, 'Cannot find Task with ID {}'.format(task_id))
        return redirect(index)
    try:
        task_assignment = TaskAssignment.objects.get(id=task_assignment_id)
    except ObjectDoesNotExist:
        messages.error(request,
                       'Cannot find Task Assignment with ID {}'.format(task_assignment_id))
        return redirect(index)

    if task_assignment.completed:
        messages.error(request, u"The Task can't be returned because it has been completed")
        return redirect(index)
    if request.user.is_authenticated:
        if task_assignment.assigned_to != request.user:
            messages.error(request, 'The Task you are trying to return belongs to another user')
            return redirect(index)
    else:
        if task_assignment.assigned_to is not None:
            messages.error(request, 'The Task you are trying to return belongs to another user')
            return redirect(index)
        if task.batch.project.login_required:
            messages.error(request, 'You do not have permission to access this Task')
            return redirect(index)

    with transaction.atomic():
        # Lock access to the specified Task
        Task.objects.filter(id=task_id).select_for_update()

        task_assignment.delete()


def _skip_aware_next_available_task_id(request, batch):
    """Get next available Task for user, taking into account previously skipped Tasks

    This function will first look for an available Task that the user
    has not previously skipped.  If the only available Tasks are Tasks
    that the user has skipped, this function will return the first
    such Task.

    Returns:
        Task ID (int), or None if no more Tasks are available
    """
    def _get_skipped_task_ids_for_batch(session, batch_id):
        batch_id = str(batch_id)
        if 'skipped_tasks_in_batch' in session and \
           batch_id in session['skipped_tasks_in_batch']:
            return session['skipped_tasks_in_batch'][batch_id]
        else:
            return None

    available_task_ids = batch.available_task_ids_for(request.user)
    skipped_ids = _get_skipped_task_ids_for_batch(request.session, batch.id)

    if skipped_ids:
        task_id = available_task_ids.exclude(id__in=skipped_ids).first()
        if not task_id:
            task_id = available_task_ids.filter(id__in=skipped_ids).first()
            if task_id:
                messages.info(request, 'Only previously skipped Tasks are available')

                # Once all remaining Tasks have been marked as skipped, we clear
                # their skipped status.  If we don't take this step, then a Task
                # cannot be skipped a second time.
                request.session['skipped_tasks_in_batch'][str(batch.id)] = []
                request.session.modified = True
    else:
        task_id = available_task_ids.first()

    return task_id<|MERGE_RESOLUTION|>--- conflicted
+++ resolved
@@ -1,9 +1,5 @@
-<<<<<<< HEAD
+from functools import wraps
 from io import StringIO
-=======
-from functools import wraps
-from io import BytesIO
->>>>>>> c8838f3c
 import urllib
 
 from django.contrib import messages
