--- conflicted
+++ resolved
@@ -38,16 +38,12 @@
     def __init__(self, *args, **kwargs):
         super(HitBatchForm, self).__init__(*args, **kwargs)
 
-<<<<<<< HEAD
         self.fields['allotted_assignment_time'].label = 'Allotted assignment time (hours)'
         self.fields['allotted_assignment_time'].help_text = 'If a user abandons a HIT, ' + \
             'this determines how long it takes until their assignment is deleted and ' + \
             'someone else can work on the HIT.'
-        self.fields['hit_template'].label = 'HIT Template'
-=======
         self.fields['csv_file'].widget = CustomButtonFileWidget()
         self.fields['hit_project'].label = 'HIT Project'
->>>>>>> f1269d74
         self.fields['name'].label = 'Batch Name'
 
         # csv_file field not required if changing existing HitBatch
@@ -133,17 +129,11 @@
     def get_fields(self, request, obj):
         # Display different fields when adding (when obj is None) vs changing a HitBatch
         if not obj:
-<<<<<<< HEAD
-            return ('hit_template', 'name', 'active', 'allotted_assignment_time',
-                    'assignments_per_hit', 'csv_file')
-        else:
-            return ('hit_template', 'name', 'active', 'allotted_assignment_time',
-                    'assignments_per_hit', 'filename')
-=======
-            return ('active', 'hit_project', 'name', 'assignments_per_hit', 'csv_file')
-        else:
-            return ('active', 'hit_project', 'name', 'assignments_per_hit', 'filename')
->>>>>>> f1269d74
+            return ('active', 'hit_project', 'name', 'assignments_per_hit',
+                    'allotted_assignment_time', 'csv_file')
+        else:
+            return ('active', 'hit_project', 'name', 'assignments_per_hit',
+                    'allotted_assignment_time', 'filename')
 
     def get_readonly_fields(self, request, obj):
         if not obj:
