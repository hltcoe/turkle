# Changelog
All notable changes to this project will be documented in this file.

The format is based on [Keep a Changelog](https://keepachangelog.com/en/1.0.0/),
and this project adheres to [Semantic Versioning](https://semver.org/spec/v2.0.0.html).

## [Unreleased]
<<<<<<< HEAD
### Changed
- Task Assignments from inactive Batches and/or Projects are no
  longer included in the list of "Abandoned Tasks" shown to
  Users on the Turkle index page
=======
### Added
- Added statistics about not-yet-completed Task Assignments to
  Project Stats page.
>>>>>>> e3511809

## [2.3.0] - 2021-02-15
### Added
- Added `Batch.completed` flag. Batch Admin page now supports
  filtering by completion status.
- Added additional configuration options for the Docker images.
- Batch activation and deactivation of user accounts added.
- Turkle version displayed in new admin footer.
- Added additional filters and display columns for Batch admin.

### Fixed
- Task assignment expiration date only set now upon creation.
- Fixed display of expiration time left to include days remaining.

## [2.2.0] - 2020-09-08
### Added
- Admin page with Project-level Statistics.  Page shows tasks
  completed during time intervals.  Page also links to Batch-level
  Statistics pages for each Batch associated with the Project.
- Batch Admin page displays green checkmark icon for completed batches
- Bulk Batch activation/deactivation admin UI actions
- Bulk Project activation/deactivation admin UI actions
- Support for turkle_site/local_settings.py
- Help page for workers
- Batches on Batch Admin page can now be filtered by Active flag,
  Batch Name, Batch Creator, and Project Name
- Projects on Project Admin page can now be filtered by Active flag,
  Project Creator, Project Name

### Changed
- Access controls are now Batch-level instead of Project-level
- CSV field size limit now computed with Windows-compatible metric
- Index page performance improvements.
- Updated Django from 1.11 to 2.2

### Fixed
- On Task Assignment page, JavaScript countdown timer now handles
  timezones correctly.

### Removed
- No longer using django-dbbackup

## [2.1.0] - 2019-06-05
### Added
- Admin UI page with Batch-level Statistics
- Worker specific statistics page
- Bootstrap 4 support for the glyphicons from Bootstrap 3
- New results CSV column `Turkle.username`
- Toggle for unix line endings for batch results
- Added a check for input fields in templates (MTurk compatibility)
- Added template size limit (MTurk compatibility)
- Pass variables to task iframe (MTurk compatibility)
- Logging of user actions
- Versioning to code
- Admin About page that displays version #
- Release process instructions to README

### Changed
- Improved documentation
- Improved performance of index page
- Fixed several UI issues
- Fixed limit on csv field size
- Login page less fugly
- Docker compose setup now supports unicode characters in templates

### Removed
- Python 2.7 no longer supported
- Unused static resources like concrete.js and older bootstrap

## [2.0.1] - 2019-01-28
### Added
- CHANGELOG.md
- Support for running Dockerized Turkle with a URL prefix

### Changed
- In Task Assignment view, browser focus now starts in iframe
- In Task Assignment view, iframe height now dynamically resizes
  to fill entire screen instead of being fixed to 500px.  Resizing
  implemented using jQuery library
  [iframe-resizer](https://github.com/davidjbradshaw/iframe-resizer)
- `expire_abandoned_assignments` view moved into Turkle admin controller

## [2.0.0] - 2018-12-21
### Added
- Authentication support for multiple users using the
  `django.contrib.auth` framework
- Admin UI for creating and modifying Projects and Batches
- Support for multiple assignments per task (i.e. redundant
  annotations)
- Support for database backups using
  [django-dbbackup](https://django-dbbackup.readthedocs.io/en/stable/)

### Changed
- Almost every line of code. "Turkle 1.0" was a solid foundation, but
  the code base underwent extensive refactoring
- All Model names
- All routes
- Almost all View names
- Appearance of the UI
- Directory structure

### Removed
- `RANDOM_NEXT_HIT_ON_SUBMIT` setting no longer supported<|MERGE_RESOLUTION|>--- conflicted
+++ resolved
@@ -5,16 +5,14 @@
 and this project adheres to [Semantic Versioning](https://semver.org/spec/v2.0.0.html).
 
 ## [Unreleased]
-<<<<<<< HEAD
+### Added
+- Added statistics about not-yet-completed Task Assignments to
+  Project Stats page.
+
 ### Changed
 - Task Assignments from inactive Batches and/or Projects are no
   longer included in the list of "Abandoned Tasks" shown to
   Users on the Turkle index page
-=======
-### Added
-- Added statistics about not-yet-completed Task Assignments to
-  Project Stats page.
->>>>>>> e3511809
 
 ## [2.3.0] - 2021-02-15
 ### Added
