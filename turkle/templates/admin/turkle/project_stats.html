--- conflicted
+++ resolved
@@ -141,22 +141,6 @@
               {{ stats_batch.name }}
             </a>
           </td>
-<<<<<<< HEAD
-          <td>{{ stats_batch.assignments_completed }}</td>
-	  {% if stats_batch.has_completed_assignments %}
-          <td data-order="{{ stats_batch.mean_work_time }}">
-	    {{ stats_batch.mean_work_time }}s
-	  </td>
-          <td data-order="{{ stats_batch.median_work_time }}">
-	    {{ stats_batch.median_work_time }}s
-	  </td>
-          <td data-order="{{ stats_batch.last_finished_time|date:"c" }}">
-	    {{ stats_batch.last_finished_time }}
-	  </td>
-	  {% else %}
-          <td data-order="-1">{{ stats_batch.mean_work_time }}</td>
-          <td data-order="-1">{{ stats_batch.median_work_time }}</td>
-=======
           <td>
             {% if stats_batch.active %}
               Y
@@ -168,9 +152,19 @@
             {{ stats_batch.assignments_completed }} /
             {{ stats_batch.total_task_assignments }}
           </td>
-          <td>{{ stats_batch.mean_work_time }}</td>
-          <td>{{ stats_batch.median_work_time }}</td>
->>>>>>> e3511809
+	  {% if stats_batch.has_completed_assignments %}
+          <td data-order="{{ stats_batch.mean_work_time }}">
+	    {{ stats_batch.mean_work_time }}s
+	  </td>
+          <td data-order="{{ stats_batch.median_work_time }}">
+	    {{ stats_batch.median_work_time }}s
+	  </td>
+          <td data-order="{{ stats_batch.last_finished_time|date:"c" }}">
+	    {{ stats_batch.last_finished_time }}
+	  </td>
+	  {% else %}
+          <td data-order="-1">{{ stats_batch.mean_work_time }}</td>
+          <td data-order="-1">{{ stats_batch.median_work_time }}</td>
           <td>{{ stats_batch.last_finished_time }}</td>
 	  {% endif %}
         </tr>
