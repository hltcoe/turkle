--- conflicted
+++ resolved
@@ -5,16 +5,14 @@
 and this project adheres to [Semantic Versioning](https://semver.org/spec/v2.0.0.html).
 
 ## [Unreleased]
-<<<<<<< HEAD
+### Added
+- Add "Activity Calendar Heatmap" visualization to Batch Stats
+  and Project Stats admin views showing how many Task Assignments
+  were completed for each day of the past year.
 ### Changed
 - Users with Staff privileges can now access User Stats view for
   any User.  The User table on the User Admin changelist page now
   includes a link to the Stats page for each User.
-=======
-- Add "Activity Calendar Heatmap" visualization to Batch Stats
-  and Project Stats admin views showing how many Task Assignments
-  were completed for each day of the past year.
->>>>>>> 2b5b2cb9
 
 ## [2.4.1] - 2021-04-29
 ### Fixed
