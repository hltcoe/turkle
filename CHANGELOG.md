# Changelog
All notable changes to this project will be documented in this file.

The format is based on [Keep a Changelog](https://keepachangelog.com/en/1.0.0/),
and this project adheres to [Semantic Versioning](https://semver.org/spec/v2.0.0.html).

## [Unreleased]
<<<<<<< HEAD
### Fixed
- Users can no longer accept Task Assignments for deactivated
  Projects
=======
### Added
- Added statistics about not-yet-completed Task Assignments to
  Project Stats page.

### Changed
- Task Assignments from inactive Batches and/or Projects are no
  longer included in the list of "Abandoned Tasks" shown to
  Users on the Turkle index page
>>>>>>> 0524660e

## [2.3.0] - 2021-02-15
### Added
- Added `Batch.completed` flag. Batch Admin page now supports
  filtering by completion status.
- Added additional configuration options for the Docker images.
- Batch activation and deactivation of user accounts added.
- Turkle version displayed in new admin footer.
- Added additional filters and display columns for Batch admin.

### Fixed
- Task assignment expiration date only set now upon creation.
- Fixed display of expiration time left to include days remaining.

## [2.2.0] - 2020-09-08
### Added
- Admin page with Project-level Statistics.  Page shows tasks
  completed during time intervals.  Page also links to Batch-level
  Statistics pages for each Batch associated with the Project.
- Batch Admin page displays green checkmark icon for completed batches
- Bulk Batch activation/deactivation admin UI actions
- Bulk Project activation/deactivation admin UI actions
- Support for turkle_site/local_settings.py
- Help page for workers
- Batches on Batch Admin page can now be filtered by Active flag,
  Batch Name, Batch Creator, and Project Name
- Projects on Project Admin page can now be filtered by Active flag,
  Project Creator, Project Name

### Changed
- Access controls are now Batch-level instead of Project-level
- CSV field size limit now computed with Windows-compatible metric
- Index page performance improvements.
- Updated Django from 1.11 to 2.2

### Fixed
- On Task Assignment page, JavaScript countdown timer now handles
  timezones correctly.

### Removed
- No longer using django-dbbackup

## [2.1.0] - 2019-06-05
### Added
- Admin UI page with Batch-level Statistics
- Worker specific statistics page
- Bootstrap 4 support for the glyphicons from Bootstrap 3
- New results CSV column `Turkle.username`
- Toggle for unix line endings for batch results
- Added a check for input fields in templates (MTurk compatibility)
- Added template size limit (MTurk compatibility)
- Pass variables to task iframe (MTurk compatibility)
- Logging of user actions
- Versioning to code
- Admin About page that displays version #
- Release process instructions to README

### Changed
- Improved documentation
- Improved performance of index page
- Fixed several UI issues
- Fixed limit on csv field size
- Login page less fugly
- Docker compose setup now supports unicode characters in templates

### Removed
- Python 2.7 no longer supported
- Unused static resources like concrete.js and older bootstrap

## [2.0.1] - 2019-01-28
### Added
- CHANGELOG.md
- Support for running Dockerized Turkle with a URL prefix

### Changed
- In Task Assignment view, browser focus now starts in iframe
- In Task Assignment view, iframe height now dynamically resizes
  to fill entire screen instead of being fixed to 500px.  Resizing
  implemented using jQuery library
  [iframe-resizer](https://github.com/davidjbradshaw/iframe-resizer)
- `expire_abandoned_assignments` view moved into Turkle admin controller

## [2.0.0] - 2018-12-21
### Added
- Authentication support for multiple users using the
  `django.contrib.auth` framework
- Admin UI for creating and modifying Projects and Batches
- Support for multiple assignments per task (i.e. redundant
  annotations)
- Support for database backups using
  [django-dbbackup](https://django-dbbackup.readthedocs.io/en/stable/)

### Changed
- Almost every line of code. "Turkle 1.0" was a solid foundation, but
  the code base underwent extensive refactoring
- All Model names
- All routes
- Almost all View names
- Appearance of the UI
- Directory structure

### Removed
- `RANDOM_NEXT_HIT_ON_SUBMIT` setting no longer supported<|MERGE_RESOLUTION|>--- conflicted
+++ resolved
@@ -5,20 +5,16 @@
 and this project adheres to [Semantic Versioning](https://semver.org/spec/v2.0.0.html).
 
 ## [Unreleased]
-<<<<<<< HEAD
-### Fixed
-- Users can no longer accept Task Assignments for deactivated
-  Projects
-=======
 ### Added
 - Added statistics about not-yet-completed Task Assignments to
   Project Stats page.
 
-### Changed
+### Fixed
 - Task Assignments from inactive Batches and/or Projects are no
   longer included in the list of "Abandoned Tasks" shown to
   Users on the Turkle index page
->>>>>>> 0524660e
+- Users can no longer accept Task Assignments for inactive
+  Projects
 
 ## [2.3.0] - 2021-02-15
 ### Added
