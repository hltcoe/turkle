import datetime
import os.path
import re
import statistics
import sys

from bs4 import BeautifulSoup
from django.contrib.auth.models import User
from django.core.exceptions import ValidationError
from django.db import models
from django.db.models import Prefetch
from django.utils import timezone
from jsonfield import JSONField
import unicodecsv


# The default field size limit is 131072 characters
unicodecsv.field_size_limit(sys.maxsize)


class Task(models.Model):
    """Human Intelligence Task
    """
    class Meta:
        verbose_name = "Task"

    batch = models.ForeignKey('Batch', on_delete=models.CASCADE)
    completed = models.BooleanField(default=False)
    input_csv_fields = JSONField()

    def __unicode__(self):
        return 'Task id:{}'.format(self.id)

    def __str__(self):
        return 'Task id:{}'.format(self.id)

    def populate_html_template(self):
        """Return HTML template for this Task's project, with populated template variables

        Returns:
            String containing the HTML template for the Project associated with
            this Task, with all template variables replaced with the template
            variable values stored in this Task's input_csv_fields.
        """
        result = self.batch.project.html_template
        for field in self.input_csv_fields.keys():
            result = result.replace(
                r'${' + field + r'}',
                self.input_csv_fields[field]
            )
        return result


class TaskAssignment(models.Model):
    """Task Assignment
    """
    class Meta:
        verbose_name = "Task Assignment"

    answers = JSONField(blank=True)
    assigned_to = models.ForeignKey(User, db_index=True, null=True, on_delete=models.CASCADE)
    completed = models.BooleanField(db_index=True, default=False)
    created_at = models.DateTimeField(auto_now_add=True)
    expires_at = models.DateTimeField(null=True)
    task = models.ForeignKey(Task, on_delete=models.CASCADE)
    updated_at = models.DateTimeField(auto_now=True)

    @classmethod
    def expire_all_abandoned(cls):
        return cls.objects.\
            filter(completed=False).\
            filter(expires_at__lt=timezone.now()).\
            delete()

    def save(self, *args, **kwargs):
        self.expires_at = timezone.now() + \
            datetime.timedelta(hours=self.task.batch.allotted_assignment_time)

        if 'csrfmiddlewaretoken' in self.answers:
            del self.answers['csrfmiddlewaretoken']
        super(TaskAssignment, self).save(*args, **kwargs)

        # Mark Task as completed if all Assignments have been completed
        if self.task.taskassignment_set.filter(completed=True).count() >= \
           self.task.batch.assignments_per_task:
            self.task.completed = True
            self.task.save()

    def work_time_in_seconds(self):
        """Return number of seconds elapsed between Task assignment and submission

        We compute the time elapsed in Python instead of in SQL
        because "there are no native date/time fields in SQLite and
        Django currently emulates these features using a text field,"
        per the Django Docs:
          https://docs.djangoproject.com/en/2.1/ref/models/querysets/#aggregation-functions

        Returns:
            Integer for seconds elapsed between Task assignment and submission

        Raises:
            ValueError if TaskAssignment is not completed
        """
        if self.completed:
            return int((self.updated_at - self.created_at).total_seconds())
        else:
            raise ValueError(
                'Cannot compute work_time_in_seconds for incomplete TaskAssignment %d' %
                self.id)


class Batch(models.Model):
    class Meta:
        verbose_name = "Batch"
        verbose_name_plural = "Batches"

    active = models.BooleanField(db_index=True, default=True)
    allotted_assignment_time = models.IntegerField(default=24)
    assignments_per_task = models.IntegerField(default=1, verbose_name='Assignments per Task')
    created_at = models.DateTimeField(auto_now_add=True)
    created_by = models.ForeignKey(User, null=True)
    filename = models.CharField(max_length=1024)
    project = models.ForeignKey('Project', on_delete=models.CASCADE)
    name = models.CharField(max_length=1024)

    def assignments_completed_by(self, user):
        """
        Returns:
            QuerySet of all TaskAssignments completed by specified user
            that are part of this Batch
        """
        return TaskAssignment.objects.\
            filter(completed=True).\
            filter(assigned_to_id=user.id).\
            filter(task__batch=self)

    def available_tasks_for(self, user):
        """Retrieve a list of all Tasks in this batch available for the user.

        This list DOES NOT include Tasks in the batch that have been assigned
        to the user but not yet completed.

        Args:
            user (User|AnonymousUser):

        Returns:
            QuerySet of Task objects
        """
        if not user.is_authenticated and self.project.login_required:
            return Task.objects.none()

        hs = self.task_set.filter(completed=False)

        # Exclude Tasks that have already been assigned to this user.
        if user.is_authenticated:
            # If the user is not authenticated, then user.id is None,
            # and the query below would exclude all uncompleted Tasks.
            hs = hs.exclude(taskassignment__assigned_to_id=user.id)

        # Only include Tasks whose total (possibly incomplete) assignments < assignments_per_task
        hs = hs.annotate(ac=models.Count('taskassignment')).\
            filter(ac__lt=self.assignments_per_task)

        return hs

    def available_task_ids_for(self, user):
        return self.available_tasks_for(user).values_list('id', flat=True)

    def clean(self):
        # Without this guard condition for project_id, a
        # RelatedObjectDoesNotExist exception is thrown before a
        # ValidationError can be thrown.  When this model is edited
        # using a form, this causes the server to generate an HTTP 500
        # error due to the uncaught RelatedObjectDoesNotExist
        # exception, instead of catching the ValidationError and
        # displaying a form with a "Field required" warning.
        if self.project_id:
            if not self.project.login_required and self.assignments_per_task != 1:
                raise ValidationError('When login is not required to access a Project, ' +
                                      'the number of Assignments per Task must be 1')

    def csv_results_filename(self):
        """Returns filename for CSV results file for this Batch
        """
        batch_filename, extension = os.path.splitext(os.path.basename(self.filename))

        # We are following Mechanical Turk's naming conventions for results files
        return "{}-Batch_{}_results{}".format(batch_filename, self.id, extension)

    def create_tasks_from_csv(self, csv_fh):
        """
        Args:
            csv_fh (file-like object): File handle for CSV input

        Returns:
            Number of Tasks created from CSV file
        """
        header, data_rows = self._parse_csv(csv_fh)

        num_created_tasks = 0
        for row in data_rows:
            if not row:
                continue
            task = Task(
                batch=self,
                input_csv_fields=dict(zip(header, row)),
            )
            task.save()
            num_created_tasks += 1

        return num_created_tasks

    def expire_assignments(self):
        TaskAssignment.objects.\
            filter(completed=False).\
            filter(task__batch_id=self.id).\
            filter(expires_at__lt=timezone.now()).\
            delete()

    def finished_tasks(self):
        """
        Returns:
            QuerySet of all Task objects associated with this Batch
            that have been completed.
        """
        return self.task_set.filter(completed=True).order_by('-id')

    def finished_task_assignments(self):
        """
        Returns:
            QuerySet of all Task Assignment objects associated with this Batch
            that have been completed.
        """
        return TaskAssignment.objects.filter(task__batch_id=self.id)\
                                     .filter(completed=True)

    def mean_work_time_in_seconds(self):
        """
        Returns:
            Float for mean work time (in seconds) for completed Tasks in this Batch
        """
        finished_assignments = self.finished_task_assignments()
        if finished_assignments.count() > 0:
            return statistics.mean(
                [ta.work_time_in_seconds() for ta in self.finished_task_assignments()])
        else:
            return 0

    def median_work_time_in_seconds(self):
        """
        Returns:
            Integer for median work time (in seconds) for completed Tasks in this Batch
        """
        finished_assignments = self.finished_task_assignments()
        if finished_assignments.count() > 0:
            # np.median returns float but we convert back to int computed by work_time_in_seconds()
            return int(statistics.median(
                [ta.work_time_in_seconds() for ta in self.finished_task_assignments()]
            ))
        else:
            return 0

    def next_available_task_for(self, user):
        """Returns next available Task for the user, or None if no Tasks available

        Args:
            user (User):

        Returns:
            Task|None
        """
        return self.available_tasks_for(user).first()

    def total_assignments_completed_by(self, user):
        """
        Returns:
            Integer of total number of TaskAssignments completed by
            specified user that are part of this Batch
        """
        return self.assignments_completed_by(user).count()

    def total_available_tasks_for(self, user):
        """Returns number of Tasks available for the user

        Args:
            user (User):

        Returns:
            Number of Tasks available for user
        """
        return self.available_tasks_for(user).count()

    def total_finished_tasks(self):
        return self.finished_tasks().count()
    total_finished_tasks.short_description = 'Total finished Tasks'

    def total_finished_task_assignments(self):
        return self.finished_task_assignments().count()
    total_finished_task_assignments.short_description = 'Total finished Task Assignments'

    def total_task_assignments(self):
        return self.assignments_per_task * self.total_tasks()

    def total_tasks(self):
        return self.task_set.count()
    total_tasks.short_description = 'Total Tasks'

    def total_users_that_completed_tasks(self):
        """
        Returns:
            Integer counting number of Users that have completed
            TaskAssignments that are part of this Batch
        """
        return self.users_that_completed_tasks().count()

    def total_work_time_in_seconds(self):
        """
        Returns:
            Integer sum of work_time_in_seconds() for all completed
            TaskAssignments in this Batch
        """
        return sum([ta.work_time_in_seconds() for ta in self.finished_task_assignments()])

    def to_csv(self, csv_fh, lineterminator='\r\n'):
        """Write CSV output to file handle for every Task in batch

        Args:
            csv_fh (file-like object): File handle for CSV output
        """
        fieldnames, rows = self._results_data(self.task_set.all())
        writer = unicodecsv.DictWriter(csv_fh, fieldnames, lineterminator=lineterminator,
                                       quoting=unicodecsv.QUOTE_ALL)
        writer.writeheader()
        for row in rows:
            writer.writerow(row)

    def unfinished_tasks(self):
        """
        Returns:
            QuerySet of all Task objects associated with this Batch
            that have NOT been completed.
        """
        return self.task_set.filter(completed=False).order_by('id')

    def users_that_completed_tasks(self):
        """
        Returns:
            QuerySet of all Users who have completed TaskAssignments
            that are part of this Batch
        """
        return User.objects.\
            filter(taskassignment__task__batch=self).\
            filter(taskassignment__completed=True).\
            distinct()

    def _parse_csv(self, csv_fh):
        """
        Args:
            csv_fh (file-like object): File handle for CSV output

        Returns:
            A tuple where the first value is a list of strings for the
            header fieldnames, and the second value is an iterable
            that returns a list of values for the rest of the roww in
            the CSV file.
        """
        rows = unicodecsv.reader(csv_fh)
        header = next(rows)
        return header, rows

    def _get_csv_fieldnames(self, task_queryset):
        """
        Args:
            task_queryset (QuerySet):

        Returns:
            A tuple of strings specifying the fieldnames to be used in
            in the header of a CSV file.
        """
        input_field_set = set()
        answer_field_set = set()
        task_assignments = TaskAssignment.objects.\
            filter(task__in=task_queryset).\
            prefetch_related(Prefetch('task', queryset=task_queryset))
        for task_assignment in task_assignments:
            input_field_set.update(task_assignment.task.input_csv_fields.keys())

            # If the answers JSONField is empty, it evaluates as a string instead of a dict
            if task_assignment.answers != u'':
                answer_field_set.update(task_assignment.answers.keys())
        return tuple(
            [u'HITId', u'HITTypeId', u'Title', u'CreationTime', u'MaxAssignments',
             u'AssignmentDurationInSeconds', u'AssignmentId', u'WorkerId',
             u'AcceptTime', u'SubmitTime', u'WorkTimeInSeconds'] +
            [u'Input.' + k for k in sorted(input_field_set)] +
            [u'Answer.' + k for k in sorted(answer_field_set)] +
            [u'Turkle.Username']
        )

    def _results_data(self, task_queryset):
        """
        All completed Tasks must come from the same project so that they have the
        same field names.

        Args:
            task_queryset (QuerySet):

        Returns:
            A tuple where the first value is a list of fieldname strings, and
            the second value is a list of dicts, where the keys to these
            dicts are the values of the fieldname strings.
        """
        rows = []
        time_format = '%a %b %m %H:%M:%S %Z %Y'
        task_assignments = TaskAssignment.objects.\
            filter(task__in=task_queryset).\
            filter(completed=True).\
            prefetch_related(Prefetch('task', queryset=task_queryset))
        for task_assignment in task_assignments:
            task = task_assignment.task
            batch = task.batch
            project = task.batch.project

            if task_assignment.assigned_to:
                username = task_assignment.assigned_to.username
            else:
                username = ''

            row = {
                'HITId': task.id,
                'HITTypeId': project.id,
                'Title': project.name,
                'CreationTime': batch.created_at.strftime(time_format),
                'MaxAssignments': batch.assignments_per_task,
                'AssignmentDurationInSeconds': batch.allotted_assignment_time * 3600,
                'AssignmentId': task_assignment.id,
                'WorkerId': task_assignment.assigned_to_id,
                'AcceptTime': task_assignment.created_at.strftime(time_format),
                'SubmitTime': task_assignment.updated_at.strftime(time_format),
<<<<<<< HEAD
                'WorkTimeInSeconds': task_assignment.work_time_in_seconds(),
=======
                'WorkTimeInSeconds': int((task_assignment.updated_at -
                                          task_assignment.created_at).total_seconds()),
                'Turkle.Username': username,
>>>>>>> a60bcf67
            }
            row.update({u'Input.' + k: v for k, v in task.input_csv_fields.items()})
            row.update({u'Answer.' + k: v for k, v in task_assignment.answers.items()})
            rows.append(row)

        return self._get_csv_fieldnames(task_queryset), rows

    def __unicode__(self):
        return 'Batch: {}'.format(self.name)

    def __str__(self):
        return 'Batch: {}'.format(self.name)


class Project(models.Model):
    class Meta:
        permissions = (
            ('can_work_on', 'Can work on Tasks for this Project'),
        )
        verbose_name = "Project"

    active = models.BooleanField(db_index=True, default=True)
    assignments_per_task = models.IntegerField(db_index=True, default=1)
    created_at = models.DateTimeField(auto_now_add=True)
    created_by = models.ForeignKey(User, null=True, related_name='created_projects')
    custom_permissions = models.BooleanField(default=False)
    filename = models.CharField(max_length=1024, blank=True)
    html_template = models.TextField()
    html_template_has_submit_button = models.BooleanField(default=False)
    login_required = models.BooleanField(db_index=True, default=True)
    name = models.CharField(max_length=1024)
    updated_at = models.DateTimeField(auto_now=True)
    updated_by = models.ForeignKey(User, null=True, related_name='updated_projects')

    # Fieldnames are automatically extracted from html_template text
    fieldnames = JSONField(blank=True)

    @classmethod
    def all_available_for(cls, user):
        """Retrieve the Projects that the user has permission to access

        Args:
            user (User):

        Returns:
            QuerySet of Project objects this user can access
        """
        projects = cls.objects.filter(active=True)
        if not user.is_authenticated:
            projects = projects.filter(login_required=False)

        projects = [p for p in projects if p.available_for(user)]
        return projects

    def available_for(self, user):
        """
        Returns:
            Boolean indicating if this Project is available for the user
        """
        if not user.is_authenticated and self.login_required:
            return False
        elif self.custom_permissions:
            return user.has_perm('can_work_on', self)
        else:
            return True

    def batches_available_for(self, user):
        """Retrieve the Batches that the user has permission to access

        Args:
            user (User):

        Returns:
            QuerySet of Batch objects this usre can access
        """
        batches = self.batch_set.filter(active=True)
        if not user.is_authenticated:
            batches = batches.filter(project__login_required=False)
        return batches

    def clean(self):
        if not self.login_required and self.assignments_per_task != 1:
            raise ValidationError('When login is not required to access the Project, ' +
                                  'the number of Assignments per Task must be 1')

    def save(self, *args, **kwargs):
        soup = BeautifulSoup(self.html_template, 'html.parser')
        self.html_template_has_submit_button = bool(soup.select('input[type=submit]'))

        # Extract fieldnames from html_template text, save fieldnames as keys of JSON dict
        unique_fieldnames = set(re.findall(r'\${(\w+)}', self.html_template))
        self.fieldnames = dict((fn, True) for fn in unique_fieldnames)
        super(Project, self).save(*args, **kwargs)

    def to_csv(self, csv_fh, lineterminator='\r\n'):
        """
        Writes CSV output to file handle for every Task associated with project

        Args:
            csv_fh (file-like object): File handle for CSV output
        """
        batches = self.batch_set.all()
        if batches:
            fieldnames = self._get_csv_fieldnames(batches)
            writer = unicodecsv.DictWriter(csv_fh, fieldnames, lineterminator=lineterminator,
                                           quoting=unicodecsv.QUOTE_ALL)
            writer.writeheader()
            for batch in batches:
                _, rows = batch._results_data(batch.finished_tasks())
                for row in rows:
                    writer.writerow(row)

    def _get_csv_fieldnames(self, batches):
        """
        Args:
            batches (List of Batch objects)

        Returns:
            A tuple of strings specifying the fieldnames to be used in
            in the header of a CSV file.
        """
        input_field_set = set()
        answer_field_set = set()
        for batch in batches:
            for task in batch.task_set.all():
                for task_assignment in task.taskassignment_set.all():
                    input_field_set.update(task.input_csv_fields.keys())
                    answer_field_set.update(task_assignment.answers.keys())
        return tuple(
            [u'HITId', u'HITTypeId', u'Title', u'CreationTime', u'MaxAssignments',
             u'AssignmentDurationInSeconds', u'AssignmentId', u'WorkerId',
             u'AcceptTime', u'SubmitTime', u'WorkTimeInSeconds'] +
            [u'Input.' + k for k in sorted(input_field_set)] +
            [u'Answer.' + k for k in sorted(answer_field_set)] +
            [u'Turkle.Username']
        )

    def __unicode__(self):
        return self.name

    def __str__(self):
        return self.name<|MERGE_RESOLUTION|>--- conflicted
+++ resolved
@@ -437,13 +437,8 @@
                 'WorkerId': task_assignment.assigned_to_id,
                 'AcceptTime': task_assignment.created_at.strftime(time_format),
                 'SubmitTime': task_assignment.updated_at.strftime(time_format),
-<<<<<<< HEAD
                 'WorkTimeInSeconds': task_assignment.work_time_in_seconds(),
-=======
-                'WorkTimeInSeconds': int((task_assignment.updated_at -
-                                          task_assignment.created_at).total_seconds()),
                 'Turkle.Username': username,
->>>>>>> a60bcf67
             }
             row.update({u'Input.' + k: v for k, v in task.input_csv_fields.items()})
             row.update({u'Answer.' + k: v for k, v in task_assignment.answers.items()})
