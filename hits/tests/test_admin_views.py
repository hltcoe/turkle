--- conflicted
+++ resolved
@@ -147,12 +147,8 @@
             response = client.post(
                 u'/admin/hits/hitbatch/add/',
                 {
-<<<<<<< HEAD
                     'allotted_assignment_time': 24,
-                    'hit_template': hit_template.id,
-=======
-                    'hit_project': hit_project.id,
->>>>>>> f1269d74
+                    'hit_project': hit_project.id,
                     'name': 'hit_batch_save',
                     'csv_file': fp
                 })
